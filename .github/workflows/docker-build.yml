name: Build and Deploy Containers

on:
  push:
    branches:
      - main
    paths:
      - 'AISummarizerAPI/**'
      - 'ai-summarizer-frontend/**'
      - '.github/workflows/docker-build.yml'
      - 'docker-compose*.yml'
  pull_request:
    branches:
      - main
    paths:
      - 'AISummarizerAPI/**'
      - 'ai-summarizer-frontend/**'
  workflow_dispatch:
    inputs:
      force_deploy:
        description: 'Force deployment to Azure'
        type: boolean
        default: false

env:
  REGISTRY: ghcr.io
  BACKEND_IMAGE: aisummarizer-backend
  FRONTEND_IMAGE: aisummarizer-frontend

permissions:
  contents: read
  packages: write
  security-events: write

jobs:
  changed-files:
    runs-on: ubuntu-latest
    outputs:
      backend: ${{ steps.filter.outputs.backend }}
      frontend: ${{ steps.filter.outputs.frontend }}
    steps:
      - name: Checkout code
        uses: actions/checkout@v4

      - name: Check changed paths
        uses: dorny/paths-filter@v3
        id: filter
        with:
          filters: |
            backend:
              - 'AISummarizerAPI/**'
              - '.github/workflows/docker-build.yml'
            frontend:
              - 'ai-summarizer-frontend/**'
              - '.github/workflows/docker-build.yml'

  build-backend:
    needs: changed-files
    if: needs.changed-files.outputs.backend == 'true' || github.event.inputs.force_deploy == 'true'
    runs-on: ubuntu-latest
    outputs:
      image-tag: ${{ steps.meta.outputs.tags }}
      image-digest: ${{ steps.build.outputs.digest }}
    steps:
      - name: Checkout code
        uses: actions/checkout@v4

      - name: Set up Docker Buildx
        uses: docker/setup-buildx-action@v3
        with:
          driver-opts: |
            network=host
            image=moby/buildkit:latest

      - name: Log in to Container Registry
        if: github.event_name != 'pull_request'
        uses: docker/login-action@v3
        with:
          registry: ${{ env.REGISTRY }}
          username: ${{ github.actor }}
          password: ${{ secrets.GITHUB_TOKEN }}

      - name: Extract metadata
        id: meta
        uses: docker/metadata-action@v5
        with:
          images: ${{ env.REGISTRY }}/${{ github.repository_owner }}/${{ env.BACKEND_IMAGE }}
          tags: |
            type=ref,event=branch
            type=ref,event=pr
            type=sha,prefix=${{ github.ref_name }}-
            type=raw,value=latest,enable={{is_default_branch}}

      - name: Build and push backend
        id: build
        uses: docker/build-push-action@v6
        with:
          context: ./AISummarizerAPI
          file: ./AISummarizerAPI/Dockerfile
          platforms: linux/amd64
          push: ${{ github.event_name != 'pull_request' }}
<<<<<<< HEAD
          tags: ${{ steps.meta.outputs.tags }}
          labels: ${{ steps.meta.outputs.labels }}
          cache-from: type=gha
          cache-to: type=gha,mode=max
          build-args: |
            BUILD_DATE=${{ github.event.repository.updated_at }}
            VCS_REF=${{ github.sha }}
          sbom: true
          provenance: true

      - name: Run Trivy vulnerability scanner
        if: github.event_name != 'pull_request'
        uses: aquasecurity/trivy-action@master
        with:
          image-ref: ${{ env.REGISTRY }}/${{ github.repository_owner }}/${{ env.BACKEND_IMAGE }}:latest
          format: 'sarif'
          output: 'backend-trivy-results.sarif'
          severity: 'CRITICAL,HIGH'

      - name: Upload Trivy scan results
        if: github.event_name != 'pull_request'
        uses: github/codeql-action/upload-sarif@v3
        with:
          sarif_file: 'backend-trivy-results.sarif'
          category: 'backend-container'

  build-frontend:
    needs: changed-files
    if: needs.changed-files.outputs.frontend == 'true' || github.event.inputs.force_deploy == 'true'
    runs-on: ubuntu-latest
    steps:
      - name: Checkout code
        uses: actions/checkout@v4

      - name: Set up Docker Buildx
        uses: docker/setup-buildx-action@v3

      - name: Log in to Container Registry
        if: github.event_name != 'pull_request'
        uses: docker/login-action@v3
        with:
          registry: ${{ env.REGISTRY }}
          username: ${{ github.actor }}
          password: ${{ secrets.GITHUB_TOKEN }}

      - name: Extract metadata
        id: meta
        uses: docker/metadata-action@v5
        with:
          images: ${{ env.REGISTRY }}/${{ github.repository_owner }}/${{ env.FRONTEND_IMAGE }}
          tags: |
            type=ref,event=branch
            type=ref,event=pr
            type=sha,prefix=${{ github.ref_name }}-
            type=raw,value=latest,enable={{is_default_branch}}

      - name: Build and push frontend
        uses: docker/build-push-action@v5
        with:
          context: ./ai-summarizer-frontend
          file: ./ai-summarizer-frontend/Dockerfile
          platforms: linux/amd64
          push: ${{ github.event_name != 'pull_request' }}
=======
>>>>>>> 0a3cd9af
          tags: ${{ steps.meta.outputs.tags }}
          labels: ${{ steps.meta.outputs.labels }}
          cache-from: type=gha
          cache-to: type=gha,mode=max
<<<<<<< HEAD
          target: runtime
          build-args: |
            BUILD_DATE=${{ github.event.repository.updated_at }}
            VCS_REF=${{ github.sha }}
=======
          build-args: |
            BUILD_DATE=${{ github.event.repository.updated_at }}
            VCS_REF=${{ github.sha }}
          sbom: true
          provenance: true

      - name: Run Trivy vulnerability scanner
        if: github.event_name != 'pull_request'
        uses: aquasecurity/trivy-action@master
        with:
          image-ref: ${{ env.REGISTRY }}/${{ github.repository_owner }}/${{ env.BACKEND_IMAGE }}:latest
          format: 'sarif'
          output: 'backend-trivy-results.sarif'
          severity: 'CRITICAL,HIGH'

      - name: Upload Trivy scan results
        if: github.event_name != 'pull_request'
        uses: github/codeql-action/upload-sarif@v3
        with:
          sarif_file: 'backend-trivy-results.sarif'
          category: 'backend-container'

  build-frontend:
    needs: changed-files
    if: needs.changed-files.outputs.frontend == 'true' || github.event.inputs.force_deploy == 'true'
    runs-on: ubuntu-latest
    steps:
      - name: Checkout code
        uses: actions/checkout@v4

      - name: Set up Docker Buildx
        uses: docker/setup-buildx-action@v3

      - name: Log in to Container Registry
        if: github.event_name != 'pull_request'
        uses: docker/login-action@v3
        with:
          registry: ${{ env.REGISTRY }}
          username: ${{ github.actor }}
          password: ${{ secrets.GITHUB_TOKEN }}

      - name: Extract metadata
        id: meta
        uses: docker/metadata-action@v5
        with:
          images: ${{ env.REGISTRY }}/${{ github.repository_owner }}/${{ env.FRONTEND_IMAGE }}
          tags: |
            type=ref,event=branch
            type=ref,event=pr
            type=sha,prefix=${{ github.ref_name }}-
            type=raw,value=latest,enable={{is_default_branch}}

      - name: Build and push frontend
        uses: docker/build-push-action@v6
        with:
          context: ./ai-summarizer-frontend
          file: ./ai-summarizer-frontend/Dockerfile
          platforms: linux/amd64
          push: ${{ github.event_name != 'pull_request' }}
          tags: ${{ steps.meta.outputs.tags }}
          labels: ${{ steps.meta.outputs.labels }}
          cache-from: type=gha
          cache-to: type=gha,mode=max
          target: runtime
          build-args: |
            BUILD_DATE=${{ github.event.repository.updated_at }}
            VCS_REF=${{ github.sha }}
>>>>>>> 0a3cd9af

  integration-test:
    needs: [build-backend, build-frontend]
    if: always() && (needs.build-backend.result == 'success' || needs.build-frontend.result == 'success')
    runs-on: ubuntu-latest
    steps:
      - name: Checkout code
        uses: actions/checkout@v4

      - name: Create test environment
        run: |
          echo "HUGGINGFACE_API_TOKEN=test-token" > .env.test
          echo "NODE_ENV=test" >> .env.test

      - name: Generate .env.production for CI
        run: |
          echo "HUGGINGFACE_API_TOKEN=${{ secrets.HUGGINGFACE_API_TOKEN }}" > .env.production
          echo "HuggingFace__ApiToken=${{ secrets.HUGGINGFACE_API_TOKEN }}" >> .env.production
          echo "ASPNETCORE_ENVIRONMENT=Production" >> .env.production
          echo "ASPNETCORE_DETAILEDERRORS=false" >> .env.production
          echo "ASPNETCORE_URLS=http://+:80" >> .env.production
          echo "NGINX_ENV=production" >> .env.production
          echo "Logging__LogLevel__Default=Warning" >> .env.production

      - name: Test Docker Compose setup
        run: |
          docker compose -f docker-compose.yml -f docker-compose.prod.yml config

      - name: Run integration tests
        run: |
          export BACKEND_IMAGE="${{ env.REGISTRY }}/${{ github.repository_owner }}/${{ env.BACKEND_IMAGE }}:latest"
          export FRONTEND_IMAGE="${{ env.REGISTRY }}/${{ github.repository_owner }}/${{ env.FRONTEND_IMAGE }}:latest"
          docker compose -f docker-compose.yml -f docker-compose.prod.yml up -d
          timeout 120s bash -c 'until curl -f http://localhost:80/health; do sleep 5; done'
          timeout 120s bash -c 'until curl -f http://localhost:80/backend-health; do sleep 5; done'
          echo "✅ Integration tests passed"
          docker compose -f docker-compose.yml -f docker-compose.prod.yml down -v

  deploy-to-azure:
    if: github.ref == 'refs/heads/main' && github.event_name == 'push'
    needs: [build-backend, integration-test]
    runs-on: ubuntu-latest
    environment: production
    steps:
      - name: Configure Azure Container App
        run: |
          echo "🚀 Deploying to Azure Web App for Containers"
          echo "Backend Image: ${{ env.REGISTRY }}/${{ github.repository_owner }}/${{ env.BACKEND_IMAGE }}:latest"

      - name: Trigger Azure deployment webhook
        if: ${{ github.secrets.AZURE_WEBHOOK_URL != '' }}
        run: |
          curl -X POST "${{ secrets.AZURE_WEBHOOK_URL }}" \
            -H "Content-Type: application/json" \
            -d '{
              "image": "${{ env.REGISTRY }}/${{ github.repository_owner }}/${{ env.BACKEND_IMAGE }}:latest",
              "registry": "${{ env.REGISTRY }}",
              "tag": "latest"
            }'
          echo "✅ Azure webhook triggered successfully"

      - name: Verify Azure deployment
        run: |
          echo "⏳ Waiting for Azure deployment..."
          sleep 60
          for i in {1..10}; do
            if curl -f https://aisummarizer2026-bsech4f0cyh3akdw.northeurope-01.azurewebsites.net/api/summarization/health; then
              echo "✅ Azure deployment verified!"
              exit 0
            fi
            echo "Attempt $i failed, retrying in 30s..."
            sleep 30
          done
          echo "❌ Azure deployment verification failed"
          exit 1<|MERGE_RESOLUTION|>--- conflicted
+++ resolved
@@ -99,82 +99,10 @@
           file: ./AISummarizerAPI/Dockerfile
           platforms: linux/amd64
           push: ${{ github.event_name != 'pull_request' }}
-<<<<<<< HEAD
           tags: ${{ steps.meta.outputs.tags }}
           labels: ${{ steps.meta.outputs.labels }}
           cache-from: type=gha
           cache-to: type=gha,mode=max
-          build-args: |
-            BUILD_DATE=${{ github.event.repository.updated_at }}
-            VCS_REF=${{ github.sha }}
-          sbom: true
-          provenance: true
-
-      - name: Run Trivy vulnerability scanner
-        if: github.event_name != 'pull_request'
-        uses: aquasecurity/trivy-action@master
-        with:
-          image-ref: ${{ env.REGISTRY }}/${{ github.repository_owner }}/${{ env.BACKEND_IMAGE }}:latest
-          format: 'sarif'
-          output: 'backend-trivy-results.sarif'
-          severity: 'CRITICAL,HIGH'
-
-      - name: Upload Trivy scan results
-        if: github.event_name != 'pull_request'
-        uses: github/codeql-action/upload-sarif@v3
-        with:
-          sarif_file: 'backend-trivy-results.sarif'
-          category: 'backend-container'
-
-  build-frontend:
-    needs: changed-files
-    if: needs.changed-files.outputs.frontend == 'true' || github.event.inputs.force_deploy == 'true'
-    runs-on: ubuntu-latest
-    steps:
-      - name: Checkout code
-        uses: actions/checkout@v4
-
-      - name: Set up Docker Buildx
-        uses: docker/setup-buildx-action@v3
-
-      - name: Log in to Container Registry
-        if: github.event_name != 'pull_request'
-        uses: docker/login-action@v3
-        with:
-          registry: ${{ env.REGISTRY }}
-          username: ${{ github.actor }}
-          password: ${{ secrets.GITHUB_TOKEN }}
-
-      - name: Extract metadata
-        id: meta
-        uses: docker/metadata-action@v5
-        with:
-          images: ${{ env.REGISTRY }}/${{ github.repository_owner }}/${{ env.FRONTEND_IMAGE }}
-          tags: |
-            type=ref,event=branch
-            type=ref,event=pr
-            type=sha,prefix=${{ github.ref_name }}-
-            type=raw,value=latest,enable={{is_default_branch}}
-
-      - name: Build and push frontend
-        uses: docker/build-push-action@v5
-        with:
-          context: ./ai-summarizer-frontend
-          file: ./ai-summarizer-frontend/Dockerfile
-          platforms: linux/amd64
-          push: ${{ github.event_name != 'pull_request' }}
-=======
->>>>>>> 0a3cd9af
-          tags: ${{ steps.meta.outputs.tags }}
-          labels: ${{ steps.meta.outputs.labels }}
-          cache-from: type=gha
-          cache-to: type=gha,mode=max
-<<<<<<< HEAD
-          target: runtime
-          build-args: |
-            BUILD_DATE=${{ github.event.repository.updated_at }}
-            VCS_REF=${{ github.sha }}
-=======
           build-args: |
             BUILD_DATE=${{ github.event.repository.updated_at }}
             VCS_REF=${{ github.sha }}
@@ -242,7 +170,6 @@
           build-args: |
             BUILD_DATE=${{ github.event.repository.updated_at }}
             VCS_REF=${{ github.sha }}
->>>>>>> 0a3cd9af
 
   integration-test:
     needs: [build-backend, build-frontend]
@@ -309,7 +236,7 @@
           echo "⏳ Waiting for Azure deployment..."
           sleep 60
           for i in {1..10}; do
-            if curl -f https://aisummarizer2026-bsech4f0cyh3akdw.northeurope-01.azurewebsites.net/api/summarization/health; then
+            if curl -f https://aisummarizer2026-bsech4f0cyh3akdw.northeurope-01.azurewebsites.net/api/summarization/health; do
               echo "✅ Azure deployment verified!"
               exit 0
             fi
