name: PR Quality Checks

permissions:
  contents: read
  pull-requests: write
  issues: write

on:
  pull_request:
    types: [opened, synchronize, reopened, ready_for_review]
  pull_request_review:
    types: [submitted]

concurrency:
  group: pr-checks-${{ github.event.pull_request.number }}
  cancel-in-progress: true

jobs:
  pr-validation:
    runs-on: ubuntu-latest
    if: github.event.pull_request.draft == false
    outputs:
      pr-size: ${{ steps.pr-analysis.outputs.pr-size }}
      files-changed: ${{ steps.pr-analysis.outputs.files-changed }}
      backend-changed: ${{ steps.changes.outputs.backend }}
      frontend-changed: ${{ steps.changes.outputs.frontend }}
    
    steps:
      - name: Checkout code
        uses: actions/checkout@v4
        with:
          fetch-depth: 0

      - name: Get changed files
        id: changed-files
        uses: tj-actions/changed-files@v45.0.8
        with:
          separator: ","
<<<<<<< HEAD
          json: true

      - name: Analyze PR size and complexity
        id: pr-analysis
        run: |
          # Get PR information
          FILES_CHANGED=$(echo '${{ steps.changed-files.outputs.all_changed_files }}' | jq length)
          LINES_ADDED=$(git diff --numstat ${{ github.event.pull_request.base.sha }}..${{ github.event.pull_request.head.sha }} | awk '{sum += $1} END {print sum}')
          LINES_DELETED=$(git diff --numstat ${{ github.event.pull_request.base.sha }}..${{ github.event.pull_request.head.sha }} | awk '{sum += $2} END {print sum}')
          
          echo "files-changed=$FILES_CHANGED" >> $GITHUB_OUTPUT
          echo "lines-added=$LINES_ADDED" >> $GITHUB_OUTPUT
          echo "lines-deleted=$LINES_DELETED" >> $GITHUB_OUTPUT
          
          # Determine PR size
          if [ $FILES_CHANGED -gt 50 ] || [ $LINES_ADDED -gt 1000 ]; then
            PR_SIZE="large"
          elif [ $FILES_CHANGED -gt 20 ] || [ $LINES_ADDED -gt 500 ]; then
            PR_SIZE="medium"
          else
            PR_SIZE="small"
          fi
          
=======

      - name: Analyze PR size and complexity
        id: pr-analysis
        env:
          BASE_SHA: ${{ github.event.pull_request.base.sha }}
          HEAD_SHA: ${{ github.event.pull_request.head.sha }}
        run: |
          # Get PR information using string manipulation
          CHANGED_FILES="${{ steps.changed-files.outputs.all_changed_files }}"
          
          if [ -n "$CHANGED_FILES" ]; then
            FILES_CHANGED=$(echo "$CHANGED_FILES" | tr ',' '\n' | grep -c . || echo "0")
          else
            FILES_CHANGED=0
          fi
          
          LINES_ADDED=$(git diff --numstat $BASE_SHA..$HEAD_SHA | awk '{sum += $1} END {print sum}' || echo "0")
          LINES_DELETED=$(git diff --numstat $BASE_SHA..$HEAD_SHA | awk '{sum += $2} END {print sum}' || echo "0")
          
          echo "files-changed=$FILES_CHANGED" >> $GITHUB_OUTPUT
          echo "lines-added=$LINES_ADDED" >> $GITHUB_OUTPUT
          echo "lines-deleted=$LINES_DELETED" >> $GITHUB_OUTPUT
          
          # Determine PR size
          if [ $FILES_CHANGED -gt 50 ] || [ $LINES_ADDED -gt 1000 ]; then
            PR_SIZE="large"
          elif [ $FILES_CHANGED -gt 20 ] || [ $LINES_ADDED -gt 500 ]; then
            PR_SIZE="medium"
          else
            PR_SIZE="small"
          fi
          
>>>>>>> b06e4c66
          echo "pr-size=$PR_SIZE" >> $GITHUB_OUTPUT
          
          echo "📊 PR Analysis:"
          echo "- Files changed: $FILES_CHANGED"
          echo "- Lines added: $LINES_ADDED"
          echo "- Lines deleted: $LINES_DELETED"
          echo "- PR size: $PR_SIZE"

      - name: Check for component changes
        id: changes
        uses: dorny/paths-filter@v3
        with:
          filters: |
            backend:
              - 'AISummarizerAPI/**'
            frontend:
              - 'ai-summarizer-frontend/**'
            workflows:
              - '.github/workflows/**'
            docker:
              - '**/Dockerfile'
              - 'docker-compose*.yml'
            docs:
              - '**/*.md'
              - 'docs/**'

      - name: Validate branch naming
<<<<<<< HEAD
        run: |
          BRANCH_NAME="${{ github.head_ref }}"
=======
        env:
          BRANCH_NAME: ${{ github.head_ref }}
        run: |
>>>>>>> b06e4c66
          VALID_PATTERN="^(feature|fix|hotfix|release|docs|chore|refactor|test)\/[a-z0-9-]+$"
          
          echo "🔍 Validating branch name: $BRANCH_NAME"
          
          if echo "$BRANCH_NAME" | grep -qE "$VALID_PATTERN"; then
            echo "✅ Branch name follows naming convention"
          else
            echo "⚠️ Branch name '$BRANCH_NAME' doesn't follow convention: type/description"
            echo "Valid prefixes: feature, fix, hotfix, release, docs, chore, refactor, test"
          fi

      - name: Check commit message format
<<<<<<< HEAD
=======
        env:
          BASE_SHA: ${{ github.event.pull_request.base.sha }}
          HEAD_SHA: ${{ github.event.pull_request.head.sha }}
>>>>>>> b06e4c66
        run: |
          echo "🔍 Checking commit message format..."
          
          # Get commits in this PR
<<<<<<< HEAD
          COMMITS=$(git log --format="%s" ${{ github.event.pull_request.base.sha }}..${{ github.event.pull_request.head.sha }})
=======
          COMMITS=$(git log --format="%s" $BASE_SHA..$HEAD_SHA)
>>>>>>> b06e4c66
          
          CONVENTIONAL_PATTERN="^(feat|fix|docs|style|refactor|test|chore|perf|ci|build|revert)(\(.+\))?: .+"
          
          while IFS= read -r commit; do
            if [ -n "$commit" ]; then
              if echo "$commit" | grep -qE "$CONVENTIONAL_PATTERN"; then
                echo "✅ $commit"
              else
                echo "⚠️ $commit (doesn't follow conventional format)"
              fi
            fi
          done <<< "$COMMITS"

  file-quality-checks:
    runs-on: ubuntu-latest
    needs: pr-validation
    if: needs.pr-validation.outputs.files-changed != '0'
    
    steps:
      - name: Checkout code
        uses: actions/checkout@v4

      - name: Check for large files
        run: |
          echo "🔍 Checking for large files (>10MB)..."
          
          LARGE_FILES=$(find . -type f -size +10M -not -path "./.git/*" -not -path "./node_modules/*" | head -10)
          
          if [ -n "$LARGE_FILES" ]; then
            echo "⚠️ Large files detected:"
            echo "$LARGE_FILES" | while read file; do
              SIZE=$(du -h "$file" | cut -f1)
              echo "- $file ($SIZE)"
            done
            echo "Consider using Git LFS for large files or reducing file size"
          else
            echo "✅ No large files found"
          fi

      - name: Check for sensitive file patterns
        run: |
          echo "🔍 Checking for sensitive files..."
          
          SENSITIVE_PATTERNS=(
            "*.pem" "*.key" "*.p12" "*.pfx" "*_rsa" "*_dsa"
            "*.der" "*.crt" "*.cer" ".env.*" "secrets.*"
            "*.keystore" "*.jks" "*.pkcs12"
          )
          
          FOUND_SENSITIVE=false
          for pattern in "${SENSITIVE_PATTERNS[@]}"; do
            if find . -name "$pattern" -not -path "./.git/*" -not -path "./node_modules/*" | grep -q .; then
              echo "❌ Sensitive file pattern detected: $pattern"
              find . -name "$pattern" -not -path "./.git/*" -not -path "./node_modules/*" | head -5
              FOUND_SENSITIVE=true
            fi
          done
          
          if [ "$FOUND_SENSITIVE" = "false" ]; then
            echo "✅ No sensitive files found"
          fi

      - name: Validate configuration files
        run: |
          echo "🔍 Validating configuration files..."
          
          # Validate JSON files
          JSON_ERRORS=0
          find . -name "*.json" -not -path "./node_modules/*" -not -path "./.git/*" | while read file; do
            if ! python3 -m json.tool "$file" > /dev/null 2>&1; then
              echo "❌ Invalid JSON: $file"
              JSON_ERRORS=$((JSON_ERRORS + 1))
            fi
          done
          
          # Validate YAML files
          YAML_ERRORS=0
          find . -name "*.yml" -o -name "*.yaml" -not -path "./node_modules/*" -not -path "./.git/*" | while read file; do
            if ! python3 -c "import yaml; yaml.safe_load(open('$file'))" 2>/dev/null; then
              echo "❌ Invalid YAML: $file"
              YAML_ERRORS=$((YAML_ERRORS + 1))
            fi
          done
          
          if [ $JSON_ERRORS -eq 0 ] && [ $YAML_ERRORS -eq 0 ]; then
            echo "✅ All configuration files are valid"
          fi

  dependency-review:
    runs-on: ubuntu-latest
    needs: pr-validation
    if: needs.pr-validation.outputs.backend-changed == 'true' || needs.pr-validation.outputs.frontend-changed == 'true'
    
    steps:
      - name: Checkout code
        uses: actions/checkout@v4

      - name: Dependency Review
        uses: actions/dependency-review-action@v4
        with:
          fail-on-severity: high
          deny-licenses: GPL-3.0
          comment-summary-in-pr: true

  pr-labeler:
    runs-on: ubuntu-latest
    needs: pr-validation
    
    steps:
      - name: Checkout code
        uses: actions/checkout@v4
<<<<<<< HEAD

      - name: Label PR based on changes
        uses: actions/labeler@v5
        with:
          repo-token: "${{ secrets.GITHUB_TOKEN }}"
          configuration-path: .github/labeler.yml

=======

      - name: Label PR based on changes
        uses: actions/labeler@v5
        with:
          repo-token: "${{ secrets.GITHUB_TOKEN }}"
          configuration-path: .github/labeler.yml

>>>>>>> b06e4c66
      - name: Add size label
        uses: actions/github-script@v7
        with:
          script: |
            const prSize = "${{ needs.pr-validation.outputs.pr-size }}";
            const sizeLabel = `size/${prSize}`;
            
            await github.rest.issues.addLabels({
              owner: context.repo.owner,
              repo: context.repo.repo,
              issue_number: context.issue.number,
              labels: [sizeLabel]
            });
            
            console.log(`Added label: ${sizeLabel}`);

  pr-comments:
    runs-on: ubuntu-latest
    needs: [pr-validation, file-quality-checks, dependency-review]
    if: always()
    
    steps:
      - name: Welcome first-time contributor
        uses: actions/github-script@v7
        with:
          script: |
            const prNumber = context.issue.number;
            const prAuthor = context.payload.pull_request.user.login;
            
            // Check if this is the first PR from this user
            const { data: prs } = await github.rest.pulls.list({
              owner: context.repo.owner,
              repo: context.repo.repo,
              state: 'all',
              creator: prAuthor,
              per_page: 2
            });
            
            if (prs.length === 1) {
              await github.rest.issues.createComment({
                owner: context.repo.owner,
                repo: context.repo.repo,
                issue_number: prNumber,
                body: `## Welcome @${prAuthor}! 🎉
                
                Thank you for your first contribution to this project! 
                
                ### What happens next?
                - 🔍 Automated checks are running and will provide feedback
                - 👥 A maintainer will review your changes
                - 💬 Feel free to ask questions in the comments
                
                ### Helpful resources
                - [Contributing Guidelines](CONTRIBUTING.md)
                - [Code of Conduct](CODE_OF_CONDUCT.md)
                - [Development Setup](README.md#development)
                
                We appreciate your contribution! 🚀`
              });
            }

      - name: Add PR size warning
        if: needs.pr-validation.outputs.pr-size == 'large'
<<<<<<< HEAD
        uses: actions/github-script@v7
        with:
          script: |
            await github.rest.issues.createComment({
              owner: context.repo.owner,
              repo: context.repo.repo,
              issue_number: context.issue.number,
              body: `## 📏 Large PR Detected
              
              This PR changes **${{ needs.pr-validation.outputs.files-changed }}** files, which is quite large.
              
              ### Recommendations:
              - Consider splitting into smaller, focused PRs
              - Ensure comprehensive testing of all changes
              - Add detailed descriptions for complex changes
              - Review carefully for potential breaking changes
              
              Large PRs are harder to review and more likely to introduce bugs.`
            });

      - name: Add quality check results
        if: always()
        uses: actions/github-script@v7
        with:
          script: |
            const results = {
              'PR Validation': '${{ needs.pr-validation.result }}',
              'File Quality': '${{ needs.file-quality-checks.result }}',
              'Dependency Review': '${{ needs.dependency-review.result }}'
            };
            
            let comment = `## 🔍 Quality Check Results\n\n`;
            comment += `| Check | Status |\n`;
            comment += `|-------|--------|\n`;
            
            for (const [check, status] of Object.entries(results)) {
              const emoji = status === 'success' ? '✅' : 
                           status === 'failure' ? '❌' : 
                           status === 'skipped' ? '⏭️' : '⚠️';
              comment += `| ${check} | ${emoji} ${status} |\n`;
            }
            
            comment += `\n### Details\n`;
            comment += `- **Files changed**: ${{ needs.pr-validation.outputs.files-changed }}\n`;
            comment += `- **PR size**: ${{ needs.pr-validation.outputs.pr-size }}\n`;
            comment += `- **Backend changes**: ${{ needs.pr-validation.outputs.backend-changed }}\n`;
            comment += `- **Frontend changes**: ${{ needs.pr-validation.outputs.frontend-changed }}\n`;
=======
        env:
          FILES_CHANGED: ${{ needs.pr-validation.outputs.files-changed }}
        uses: actions/github-script@v7
        with:
          script: |
            const filesChanged = process.env.FILES_CHANGED;
>>>>>>> b06e4c66
            
            await github.rest.issues.createComment({
              owner: context.repo.owner,
              repo: context.repo.repo,
              issue_number: context.issue.number,
<<<<<<< HEAD
              body: comment
            });

=======
              body: `## 📏 Large PR Detected
              
              This PR changes **${filesChanged}** files, which is quite large.
              
              ### Recommendations:
              - Consider splitting into smaller, focused PRs
              - Ensure comprehensive testing of all changes
              - Add detailed descriptions for complex changes
              - Review carefully for potential breaking changes
              
              Large PRs are harder to review and more likely to introduce bugs.`
            });

      - name: Add quality check results
        if: always()
        uses: actions/github-script@v7
        with:
          script: |
            const results = {
              'PR Validation': '${{ needs.pr-validation.result }}',
              'File Quality': '${{ needs.file-quality-checks.result }}',
              'Dependency Review': '${{ needs.dependency-review.result }}'
            };
            
            let comment = `## 🔍 Quality Check Results\n\n`;
            comment += `| Check | Status |\n`;
            comment += `|-------|--------|\n`;
            
            for (const [check, status] of Object.entries(results)) {
              const emoji = status === 'success' ? '✅' : 
                           status === 'failure' ? '❌' : 
                           status === 'skipped' ? '⏭️' : '⚠️';
              comment += `| ${check} | ${emoji} ${status} |\n`;
            }
            
            comment += `\n### Details\n`;
            comment += `- **Files changed**: ${{ needs.pr-validation.outputs.files-changed }}\n`;
            comment += `- **PR size**: ${{ needs.pr-validation.outputs.pr-size }}\n`;
            comment += `- **Backend changes**: ${{ needs.pr-validation.outputs.backend-changed }}\n`;
            comment += `- **Frontend changes**: ${{ needs.pr-validation.outputs.frontend-changed }}\n`;
            
            await github.rest.issues.createComment({
              owner: context.repo.owner,
              repo: context.repo.repo,
              issue_number: context.issue.number,
              body: comment
            });

>>>>>>> b06e4c66
  pr-summary:
    runs-on: ubuntu-latest
    needs: [pr-validation, file-quality-checks, dependency-review, pr-labeler, pr-comments]
    if: always()
    
    steps:
      - name: PR Quality Summary
<<<<<<< HEAD
=======
        env:
          HEAD_REF: ${{ github.head_ref }}
          PR_NUMBER: ${{ github.event.pull_request.number }}
          PR_AUTHOR: ${{ github.event.pull_request.user.login }}
>>>>>>> b06e4c66
        run: |
          echo "## 🔍 PR Quality Check Summary" >> $GITHUB_STEP_SUMMARY
          echo "### Results" >> $GITHUB_STEP_SUMMARY
          echo "| Check | Status |" >> $GITHUB_STEP_SUMMARY
          echo "|-------|--------|" >> $GITHUB_STEP_SUMMARY
          echo "| PR Validation | ${{ needs.pr-validation.result }} |" >> $GITHUB_STEP_SUMMARY
          echo "| File Quality | ${{ needs.file-quality-checks.result }} |" >> $GITHUB_STEP_SUMMARY
          echo "| Dependency Review | ${{ needs.dependency-review.result }} |" >> $GITHUB_STEP_SUMMARY
          echo "| PR Labeler | ${{ needs.pr-labeler.result }} |" >> $GITHUB_STEP_SUMMARY
          echo "| PR Comments | ${{ needs.pr-comments.result }} |" >> $GITHUB_STEP_SUMMARY
          echo "" >> $GITHUB_STEP_SUMMARY
          echo "### PR Details" >> $GITHUB_STEP_SUMMARY
<<<<<<< HEAD
          echo "- **PR Number**: #${{ github.event.pull_request.number }}" >> $GITHUB_STEP_SUMMARY
=======
          echo "- **PR Number**: #$PR_NUMBER" >> $GITHUB_STEP_SUMMARY
>>>>>>> b06e4c66
          echo "- **Files Changed**: ${{ needs.pr-validation.outputs.files-changed }}" >> $GITHUB_STEP_SUMMARY
          echo "- **PR Size**: ${{ needs.pr-validation.outputs.pr-size }}" >> $GITHUB_STEP_SUMMARY
          echo "- **Backend Changes**: ${{ needs.pr-validation.outputs.backend-changed }}" >> $GITHUB_STEP_SUMMARY
          echo "- **Frontend Changes**: ${{ needs.pr-validation.outputs.frontend-changed }}" >> $GITHUB_STEP_SUMMARY
<<<<<<< HEAD
          echo "- **Author**: @${{ github.event.pull_request.user.login }}" >> $GITHUB_STEP_SUMMARY
          echo "- **Branch**: ${{ github.head_ref }}" >> $GITHUB_STEP_SUMMARY
=======
          echo "- **Author**: @$PR_AUTHOR" >> $GITHUB_STEP_SUMMARY
          echo "- **Branch**: $HEAD_REF" >> $GITHUB_STEP_SUMMARY
>>>>>>> b06e4c66
          
          # Overall status
          if [ "${{ needs.pr-validation.result }}" = "success" ] && \
             [ "${{ needs.file-quality-checks.result }}" = "success" ] && \
             [ "${{ needs.dependency-review.result }}" = "success" ]; then
            echo "- **Overall Status**: ✅ **READY FOR REVIEW**" >> $GITHUB_STEP_SUMMARY
          else
            echo "- **Overall Status**: ⚠️ **NEEDS ATTENTION**" >> $GITHUB_STEP_SUMMARY
          fi<|MERGE_RESOLUTION|>--- conflicted
+++ resolved
@@ -36,16 +36,24 @@
         uses: tj-actions/changed-files@v45.0.8
         with:
           separator: ","
-<<<<<<< HEAD
-          json: true
 
       - name: Analyze PR size and complexity
         id: pr-analysis
-        run: |
-          # Get PR information
-          FILES_CHANGED=$(echo '${{ steps.changed-files.outputs.all_changed_files }}' | jq length)
-          LINES_ADDED=$(git diff --numstat ${{ github.event.pull_request.base.sha }}..${{ github.event.pull_request.head.sha }} | awk '{sum += $1} END {print sum}')
-          LINES_DELETED=$(git diff --numstat ${{ github.event.pull_request.base.sha }}..${{ github.event.pull_request.head.sha }} | awk '{sum += $2} END {print sum}')
+        env:
+          BASE_SHA: ${{ github.event.pull_request.base.sha }}
+          HEAD_SHA: ${{ github.event.pull_request.head.sha }}
+        run: |
+          # Get PR information using string manipulation
+          CHANGED_FILES="${{ steps.changed-files.outputs.all_changed_files }}"
+          
+          if [ -n "$CHANGED_FILES" ]; then
+            FILES_CHANGED=$(echo "$CHANGED_FILES" | tr ',' '\n' | grep -c . || echo "0")
+          else
+            FILES_CHANGED=0
+          fi
+          
+          LINES_ADDED=$(git diff --numstat $BASE_SHA..$HEAD_SHA | awk '{sum += $1} END {print sum}' || echo "0")
+          LINES_DELETED=$(git diff --numstat $BASE_SHA..$HEAD_SHA | awk '{sum += $2} END {print sum}' || echo "0")
           
           echo "files-changed=$FILES_CHANGED" >> $GITHUB_OUTPUT
           echo "lines-added=$LINES_ADDED" >> $GITHUB_OUTPUT
@@ -60,40 +68,6 @@
             PR_SIZE="small"
           fi
           
-=======
-
-      - name: Analyze PR size and complexity
-        id: pr-analysis
-        env:
-          BASE_SHA: ${{ github.event.pull_request.base.sha }}
-          HEAD_SHA: ${{ github.event.pull_request.head.sha }}
-        run: |
-          # Get PR information using string manipulation
-          CHANGED_FILES="${{ steps.changed-files.outputs.all_changed_files }}"
-          
-          if [ -n "$CHANGED_FILES" ]; then
-            FILES_CHANGED=$(echo "$CHANGED_FILES" | tr ',' '\n' | grep -c . || echo "0")
-          else
-            FILES_CHANGED=0
-          fi
-          
-          LINES_ADDED=$(git diff --numstat $BASE_SHA..$HEAD_SHA | awk '{sum += $1} END {print sum}' || echo "0")
-          LINES_DELETED=$(git diff --numstat $BASE_SHA..$HEAD_SHA | awk '{sum += $2} END {print sum}' || echo "0")
-          
-          echo "files-changed=$FILES_CHANGED" >> $GITHUB_OUTPUT
-          echo "lines-added=$LINES_ADDED" >> $GITHUB_OUTPUT
-          echo "lines-deleted=$LINES_DELETED" >> $GITHUB_OUTPUT
-          
-          # Determine PR size
-          if [ $FILES_CHANGED -gt 50 ] || [ $LINES_ADDED -gt 1000 ]; then
-            PR_SIZE="large"
-          elif [ $FILES_CHANGED -gt 20 ] || [ $LINES_ADDED -gt 500 ]; then
-            PR_SIZE="medium"
-          else
-            PR_SIZE="small"
-          fi
-          
->>>>>>> b06e4c66
           echo "pr-size=$PR_SIZE" >> $GITHUB_OUTPUT
           
           echo "📊 PR Analysis:"
@@ -121,14 +95,9 @@
               - 'docs/**'
 
       - name: Validate branch naming
-<<<<<<< HEAD
-        run: |
-          BRANCH_NAME="${{ github.head_ref }}"
-=======
         env:
           BRANCH_NAME: ${{ github.head_ref }}
         run: |
->>>>>>> b06e4c66
           VALID_PATTERN="^(feature|fix|hotfix|release|docs|chore|refactor|test)\/[a-z0-9-]+$"
           
           echo "🔍 Validating branch name: $BRANCH_NAME"
@@ -141,21 +110,14 @@
           fi
 
       - name: Check commit message format
-<<<<<<< HEAD
-=======
         env:
           BASE_SHA: ${{ github.event.pull_request.base.sha }}
           HEAD_SHA: ${{ github.event.pull_request.head.sha }}
->>>>>>> b06e4c66
         run: |
           echo "🔍 Checking commit message format..."
           
           # Get commits in this PR
-<<<<<<< HEAD
-          COMMITS=$(git log --format="%s" ${{ github.event.pull_request.base.sha }}..${{ github.event.pull_request.head.sha }})
-=======
           COMMITS=$(git log --format="%s" $BASE_SHA..$HEAD_SHA)
->>>>>>> b06e4c66
           
           CONVENTIONAL_PATTERN="^(feat|fix|docs|style|refactor|test|chore|perf|ci|build|revert)(\(.+\))?: .+"
           
@@ -267,7 +229,6 @@
     steps:
       - name: Checkout code
         uses: actions/checkout@v4
-<<<<<<< HEAD
 
       - name: Label PR based on changes
         uses: actions/labeler@v5
@@ -275,15 +236,6 @@
           repo-token: "${{ secrets.GITHUB_TOKEN }}"
           configuration-path: .github/labeler.yml
 
-=======
-
-      - name: Label PR based on changes
-        uses: actions/labeler@v5
-        with:
-          repo-token: "${{ secrets.GITHUB_TOKEN }}"
-          configuration-path: .github/labeler.yml
-
->>>>>>> b06e4c66
       - name: Add size label
         uses: actions/github-script@v7
         with:
@@ -347,72 +299,17 @@
 
       - name: Add PR size warning
         if: needs.pr-validation.outputs.pr-size == 'large'
-<<<<<<< HEAD
+        env:
+          FILES_CHANGED: ${{ needs.pr-validation.outputs.files-changed }}
         uses: actions/github-script@v7
         with:
           script: |
+            const filesChanged = process.env.FILES_CHANGED;
+            
             await github.rest.issues.createComment({
               owner: context.repo.owner,
               repo: context.repo.repo,
               issue_number: context.issue.number,
-              body: `## 📏 Large PR Detected
-              
-              This PR changes **${{ needs.pr-validation.outputs.files-changed }}** files, which is quite large.
-              
-              ### Recommendations:
-              - Consider splitting into smaller, focused PRs
-              - Ensure comprehensive testing of all changes
-              - Add detailed descriptions for complex changes
-              - Review carefully for potential breaking changes
-              
-              Large PRs are harder to review and more likely to introduce bugs.`
-            });
-
-      - name: Add quality check results
-        if: always()
-        uses: actions/github-script@v7
-        with:
-          script: |
-            const results = {
-              'PR Validation': '${{ needs.pr-validation.result }}',
-              'File Quality': '${{ needs.file-quality-checks.result }}',
-              'Dependency Review': '${{ needs.dependency-review.result }}'
-            };
-            
-            let comment = `## 🔍 Quality Check Results\n\n`;
-            comment += `| Check | Status |\n`;
-            comment += `|-------|--------|\n`;
-            
-            for (const [check, status] of Object.entries(results)) {
-              const emoji = status === 'success' ? '✅' : 
-                           status === 'failure' ? '❌' : 
-                           status === 'skipped' ? '⏭️' : '⚠️';
-              comment += `| ${check} | ${emoji} ${status} |\n`;
-            }
-            
-            comment += `\n### Details\n`;
-            comment += `- **Files changed**: ${{ needs.pr-validation.outputs.files-changed }}\n`;
-            comment += `- **PR size**: ${{ needs.pr-validation.outputs.pr-size }}\n`;
-            comment += `- **Backend changes**: ${{ needs.pr-validation.outputs.backend-changed }}\n`;
-            comment += `- **Frontend changes**: ${{ needs.pr-validation.outputs.frontend-changed }}\n`;
-=======
-        env:
-          FILES_CHANGED: ${{ needs.pr-validation.outputs.files-changed }}
-        uses: actions/github-script@v7
-        with:
-          script: |
-            const filesChanged = process.env.FILES_CHANGED;
->>>>>>> b06e4c66
-            
-            await github.rest.issues.createComment({
-              owner: context.repo.owner,
-              repo: context.repo.repo,
-              issue_number: context.issue.number,
-<<<<<<< HEAD
-              body: comment
-            });
-
-=======
               body: `## 📏 Large PR Detected
               
               This PR changes **${filesChanged}** files, which is quite large.
@@ -461,7 +358,6 @@
               body: comment
             });
 
->>>>>>> b06e4c66
   pr-summary:
     runs-on: ubuntu-latest
     needs: [pr-validation, file-quality-checks, dependency-review, pr-labeler, pr-comments]
@@ -469,13 +365,10 @@
     
     steps:
       - name: PR Quality Summary
-<<<<<<< HEAD
-=======
         env:
           HEAD_REF: ${{ github.head_ref }}
           PR_NUMBER: ${{ github.event.pull_request.number }}
           PR_AUTHOR: ${{ github.event.pull_request.user.login }}
->>>>>>> b06e4c66
         run: |
           echo "## 🔍 PR Quality Check Summary" >> $GITHUB_STEP_SUMMARY
           echo "### Results" >> $GITHUB_STEP_SUMMARY
@@ -488,22 +381,13 @@
           echo "| PR Comments | ${{ needs.pr-comments.result }} |" >> $GITHUB_STEP_SUMMARY
           echo "" >> $GITHUB_STEP_SUMMARY
           echo "### PR Details" >> $GITHUB_STEP_SUMMARY
-<<<<<<< HEAD
-          echo "- **PR Number**: #${{ github.event.pull_request.number }}" >> $GITHUB_STEP_SUMMARY
-=======
           echo "- **PR Number**: #$PR_NUMBER" >> $GITHUB_STEP_SUMMARY
->>>>>>> b06e4c66
           echo "- **Files Changed**: ${{ needs.pr-validation.outputs.files-changed }}" >> $GITHUB_STEP_SUMMARY
           echo "- **PR Size**: ${{ needs.pr-validation.outputs.pr-size }}" >> $GITHUB_STEP_SUMMARY
           echo "- **Backend Changes**: ${{ needs.pr-validation.outputs.backend-changed }}" >> $GITHUB_STEP_SUMMARY
           echo "- **Frontend Changes**: ${{ needs.pr-validation.outputs.frontend-changed }}" >> $GITHUB_STEP_SUMMARY
-<<<<<<< HEAD
-          echo "- **Author**: @${{ github.event.pull_request.user.login }}" >> $GITHUB_STEP_SUMMARY
-          echo "- **Branch**: ${{ github.head_ref }}" >> $GITHUB_STEP_SUMMARY
-=======
           echo "- **Author**: @$PR_AUTHOR" >> $GITHUB_STEP_SUMMARY
           echo "- **Branch**: $HEAD_REF" >> $GITHUB_STEP_SUMMARY
->>>>>>> b06e4c66
           
           # Overall status
           if [ "${{ needs.pr-validation.result }}" = "success" ] && \
