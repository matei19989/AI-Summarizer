name: Frontend CI

permissions:
  contents: read
  security-events: write

on:
  push:
    branches: [ main, develop ]
    paths: 
      - 'ai-summarizer-frontend/**'
      - '.github/workflows/frontend-ci.yml'
  pull_request:
    branches: [ main, develop ]
    paths: 
      - 'ai-summarizer-frontend/**'
      - '.github/workflows/frontend-ci.yml'

env:
  NODE_VERSION: '20'
  WORKING_DIRECTORY: ./ai-summarizer-frontend

jobs:
  build-and-test:
    runs-on: ubuntu-latest
    strategy:
      matrix:
        node-version: ['18', '20']
    
    steps:
    - name: Checkout code
      uses: actions/checkout@v4

    - name: Setup Node.js ${{ matrix.node-version }}
      uses: actions/setup-node@v4
      with:
        node-version: ${{ matrix.node-version }}
        cache: 'npm'
        cache-dependency-path: ${{ env.WORKING_DIRECTORY }}/package-lock.json

    - name: Cache dependencies
      uses: actions/cache@v4
      with:
        path: ${{ env.WORKING_DIRECTORY }}/node_modules
        key: ${{ runner.os }}-node-${{ matrix.node-version }}-${{ hashFiles('**/package-lock.json') }}
        restore-keys: |
          ${{ runner.os }}-node-${{ matrix.node-version }}-

    - name: Install dependencies
      working-directory: ${{ env.WORKING_DIRECTORY }}
      run: npm ci

    - name: Run linting
      working-directory: ${{ env.WORKING_DIRECTORY }}
      run: |
        npm run lint || echo "::warning::Linting issues found. Please fix them."

    - name: Type check (if TypeScript)
      working-directory: ${{ env.WORKING_DIRECTORY }}
      run: |
        if [ -f "tsconfig.json" ]; then
          npm run type-check || echo "::warning::Type checking not configured"
        else
          echo "::warning::Consider migrating to TypeScript for better type safety"
        fi

    - name: Run tests
      working-directory: ${{ env.WORKING_DIRECTORY }}
      run: |
        if npm run | grep -q "test"; then
          npm test -- --coverage --watchAll=false --passWithNoTests
        else
          echo "::warning::No test script found. Please add tests to your project."
        fi

    - name: Upload coverage reports
      if: matrix.node-version == env.NODE_VERSION
<<<<<<< HEAD
      uses: codecov/codecov-action@v4
=======
      uses: codecov/codecov-action@v5
>>>>>>> 0a3cd9af
      with:
        directory: ${{ env.WORKING_DIRECTORY }}/coverage
        flags: frontend
        fail_ci_if_error: false

    - name: Build application
      working-directory: ${{ env.WORKING_DIRECTORY }}
      run: |
        npm run build
        echo "Build size report:"
        du -sh dist/

    - name: Upload build artifacts
      if: matrix.node-version == env.NODE_VERSION
      uses: actions/upload-artifact@v4
      with:
        name: frontend-build
        path: ${{ env.WORKING_DIRECTORY }}/dist/
        retention-days: 7

  security-scan:
    runs-on: ubuntu-latest
    
    steps:
    - name: Checkout code
      uses: actions/checkout@v4

    - name: Setup Node.js
      uses: actions/setup-node@v4
      with:
        node-version: ${{ env.NODE_VERSION }}

    - name: Run npm audit
      working-directory: ${{ env.WORKING_DIRECTORY }}
      run: |
        npm audit --production --audit-level=moderate || echo "::warning::Vulnerabilities found in dependencies"

    - name: Run Snyk security scan
      uses: snyk/actions/node@master
      continue-on-error: true
      env:
        SNYK_TOKEN: ${{ secrets.SNYK_TOKEN }}
      with:
        args: --severity-threshold=high --file=${{ env.WORKING_DIRECTORY }}/package.json

  lighthouse-check:
    runs-on: ubuntu-latest
    needs: build-and-test
    
    steps:
    - name: Checkout code
      uses: actions/checkout@v4

    - name: Download build artifacts
      uses: actions/download-artifact@v4
      with:
        name: frontend-build
        path: ./dist

    - name: Simple build validation
      run: |
        echo "Build artifacts present:"
        ls -la ./dist/

  docker-build:
    runs-on: ubuntu-latest
    needs: build-and-test
    
    steps:
    - name: Checkout code
      uses: actions/checkout@v4

    - name: Set up Docker Buildx
      uses: docker/setup-buildx-action@v3

    - name: Build Docker image
<<<<<<< HEAD
      uses: docker/build-push-action@v5
=======
      uses: docker/build-push-action@v6
>>>>>>> 0a3cd9af
      with:
        context: ./ai-summarizer-frontend
        file: ./ai-summarizer-frontend/Dockerfile
        push: false
        target: production
        tags: localhost/ai-summarizer-frontend:ci-${{ github.sha }}
        cache-from: type=gha
        cache-to: type=gha,mode=max

  deploy-preview:
    if: github.event_name == 'pull_request'
    runs-on: ubuntu-latest
    needs: [build-and-test, security-scan]
    
    steps:
    - name: Deploy preview to Vercel
      run: |
        echo "::notice::Vercel preview deployments are handled automatically via GitHub integration"<|MERGE_RESOLUTION|>--- conflicted
+++ resolved
@@ -75,11 +75,7 @@
 
     - name: Upload coverage reports
       if: matrix.node-version == env.NODE_VERSION
-<<<<<<< HEAD
-      uses: codecov/codecov-action@v4
-=======
       uses: codecov/codecov-action@v5
->>>>>>> 0a3cd9af
       with:
         directory: ${{ env.WORKING_DIRECTORY }}/coverage
         flags: frontend
@@ -156,11 +152,7 @@
       uses: docker/setup-buildx-action@v3
 
     - name: Build Docker image
-<<<<<<< HEAD
-      uses: docker/build-push-action@v5
-=======
       uses: docker/build-push-action@v6
->>>>>>> 0a3cd9af
       with:
         context: ./ai-summarizer-frontend
         file: ./ai-summarizer-frontend/Dockerfile
