// AISummarizerAPI/Program.cs
using AISummarizerAPI.Configuration;

// Core interfaces - these define our business capabilities
using AISummarizerAPI.Core.Interfaces;

// Application layer - orchestration and use cases
using AISummarizerAPI.Application.Interfaces;
using AISummarizerAPI.Application.Services;

// Infrastructure layer - concrete implementations
using AISummarizerAPI.Infrastructure.Services;

// Legacy interfaces that we're keeping for the HuggingFace integration
using AISummarizerAPI.Services.Interfaces;
using AISummarizerAPI.Services.Implementations;

var builder = WebApplication.CreateBuilder(args);

// ===================================================================
// Configuration Setup (unchanged - this part was already good)
// ===================================================================

builder.Services.Configure<HuggingFaceOptions>(
    builder.Configuration.GetSection(HuggingFaceOptions.SectionName));

builder.Services.AddOptions<HuggingFaceOptions>()
    .Bind(builder.Configuration.GetSection(HuggingFaceOptions.SectionName))
    .ValidateDataAnnotations()
    .ValidateOnStart();

// ===================================================================
// Core Services Registration - The New Architecture
// ===================================================================

// Register our domain services following the new architecture
// Notice how we're programming to interfaces, not implementations
// This makes our system incredibly flexible and testable

// Core business services - each with a single, focused responsibility
builder.Services.AddScoped<IContentValidator, ContentValidationService>();
builder.Services.AddScoped<IResponseFormatter, ResponseFormatterService>();

// Infrastructure services - these handle external dependencies
builder.Services.AddScoped<IContentSummarizer, HuggingFaceContentSummarizer>();
builder.Services.AddScoped<IContentExtractor, SmartReaderContentExtractor>();

// Application layer - this is our use case orchestrator
// This is the heart of our new architecture - it coordinates everything
builder.Services.AddScoped<ISummarizationOrchestrator, SummarizationOrchestrator>();

// Legacy services that our new infrastructure services depend on
// We keep these because they contain well-tested, working logic
// Eventually, we might refactor these further, but for now they serve us well
builder.Services.AddScoped<IHuggingFaceApiClient, HuggingFaceApiClient>();

// ===================================================================
// HTTP Client Configuration (unchanged - this part was already excellent)
// ===================================================================

// HTTP client for general HTTP operations (used by content validator and extractor)
builder.Services.AddHttpClient<IContentValidator, ContentValidationService>(client =>
{
    client.Timeout = TimeSpan.FromSeconds(15);
    client.DefaultRequestHeaders.Add("User-Agent", "AISummarizer/2.0 (Content Validator)");
});

// HTTP client for URL content extraction
builder.Services.AddHttpClient<IContentExtractor, SmartReaderContentExtractor>(client =>
{
    client.Timeout = TimeSpan.FromSeconds(15);
    client.DefaultRequestHeaders.Add("User-Agent", "AISummarizer/2.0 (Content Extractor)");
});

// HTTP client for Hugging Face API communication
builder.Services.AddHttpClient<IHuggingFaceApiClient, HuggingFaceApiClient>((serviceProvider, client) =>
{
    var huggingFaceOptions = serviceProvider.GetRequiredService<Microsoft.Extensions.Options.IOptions<HuggingFaceOptions>>().Value;
    
    client.Timeout = TimeSpan.FromSeconds(huggingFaceOptions.RateLimit.TimeoutSeconds);
    client.BaseAddress = new Uri(huggingFaceOptions.BaseUrl);
    
    if (!string.IsNullOrEmpty(huggingFaceOptions.ApiToken))
    {
        client.DefaultRequestHeaders.Authorization = 
            new System.Net.Http.Headers.AuthenticationHeaderValue("Bearer", huggingFaceOptions.ApiToken);
    }
    
    client.DefaultRequestHeaders.UserAgent.ParseAdd("AISummarizer/2.0 (Hugging Face Integration)");
});

// ===================================================================
// Framework Services (unchanged)
// ===================================================================

builder.Services.AddControllers();
builder.Services.AddOpenApi();

// ===================================================================
// CORS Configuration (unchanged)
// ===================================================================

builder.Services.AddCors(options =>
{
    options.AddPolicy("ReactPolicy", corsBuilder =>
    {
        if (builder.Environment.IsDevelopment())
        {
            corsBuilder
                .WithOrigins(
                    "http://localhost:3000",
                    "http://localhost:5173",
                    "http://localhost:4173",
                    "http://frontend:80",
                    "http://localhost:80"
                )
                .AllowAnyMethod()
                .AllowAnyHeader()
                .AllowCredentials();
        }
        else
<<<<<<< HEAD
{
    corsBuilder
        .WithOrigins(
            "https://ai-summarizer-42mgq8l01-matei19989s-projects.vercel.app/", // Replace with your actual Vercel URL
            "https://*.vercel.app"  // Allow all Vercel preview deployments
        )
        .AllowAnyMethod()
        .AllowAnyHeader()
        .WithExposedHeaders("Content-Length", "Content-Type");
}
=======
        {
            corsBuilder
                .WithOrigins(
                    "http://frontend:80",
                    "http://localhost:80",
                    "https://localhost:443",
                    "https://yourdomain.com"
                )
                .AllowAnyMethod()
                .AllowAnyHeader()
                .WithExposedHeaders("Content-Length", "Content-Type");
        }
>>>>>>> 4f9c556c
    });
});

// ===================================================================
// Application Pipeline Configuration
// ===================================================================

var app = builder.Build();

if (app.Environment.IsDevelopment())
{
    app.MapOpenApi();
    
    var logger = app.Services.GetRequiredService<ILogger<Program>>();
    logger.LogInformation("Application starting in Development mode with new Clean Architecture");
    
    var huggingFaceOptions = app.Services.GetRequiredService<Microsoft.Extensions.Options.IOptions<HuggingFaceOptions>>().Value;
    logger.LogInformation("Hugging Face API configured: BaseUrl={BaseUrl}, HasToken={HasToken}, Model={Model}", 
        huggingFaceOptions.BaseUrl,
        !string.IsNullOrEmpty(huggingFaceOptions.ApiToken),
        huggingFaceOptions.Models.SummarizationModel);
}

app.UseCors("ReactPolicy");
app.UseHttpsRedirection();
app.UseAuthorization();
app.MapControllers();

// ===================================================================
// Enhanced Root Endpoint - Shows Our New Architecture
// ===================================================================

app.MapGet("/", (IServiceProvider serviceProvider) =>
{
    var huggingFaceOptions = serviceProvider.GetRequiredService<Microsoft.Extensions.Options.IOptions<HuggingFaceOptions>>().Value;
    
    return new
    {
        Application = "AI Content Summarizer API",
        Version = "2.0.0", // Updated to reflect our architectural improvements
        Architecture = "Clean Architecture with Domain-Driven Design",
        Status = "Running",
        Timestamp = DateTime.UtcNow,
        
        Features = new[] 
        { 
            "AI-Powered Text Summarization", 
            "Intelligent URL Content Extraction", 
            "Comprehensive Input Validation",
            "Extensible Service Architecture",
            "Real-time Processing with Cancellation Support",
            "Robust Error Handling and User Feedback"
        },
        
        Architecture_Benefits = new[]
        {
            "Single Responsibility Principle - Each service has one clear job",
            "Interface Segregation - Clean, focused interfaces", 
            "Dependency Inversion - Program to abstractions, not concretions",
            "Separation of Concerns - Business logic isolated from infrastructure",
            "Testability - Each component can be easily unit tested",
            "Extensibility - Easy to add new AI providers or content sources"
        },
        
        AI = new
        {
            Provider = "Hugging Face",
            SummarizationModel = huggingFaceOptions.Models.SummarizationModel,
            IsConfigured = !string.IsNullOrEmpty(huggingFaceOptions.ApiToken),
            RateLimit = $"{huggingFaceOptions.RateLimit.RequestsPerMinute} requests/minute"
        },
        
        Endpoints = new
        {
            Summarize = "/api/summarization/summarize",
            Health = "/api/summarization/health",
            Info = "/api/summarization/info"
        }
    };
});

// ===================================================================
// Startup Validation with Enhanced Architecture Awareness
// ===================================================================

using (var scope = app.Services.CreateScope())
{
    var logger = scope.ServiceProvider.GetRequiredService<ILogger<Program>>();
    
    // Test our new orchestrator to make sure everything is wired up correctly
    try
    {
        var orchestrator = scope.ServiceProvider.GetRequiredService<ISummarizationOrchestrator>();
        var isHealthy = await orchestrator.IsHealthyAsync();
        
        if (isHealthy)
        {
            logger.LogInformation("✅ New Clean Architecture successfully initialized - all services are healthy");
        }
        else
        {
            logger.LogWarning("⚠️ Some services are not available - check AI provider configuration");
        }
    }
    catch (Exception ex)
    {
        logger.LogError(ex, "❌ Error testing new architecture initialization");
    }
    
    // Validate configuration as before
    var huggingFaceOptions = scope.ServiceProvider.GetRequiredService<Microsoft.Extensions.Options.IOptions<HuggingFaceOptions>>().Value;
    
    if (string.IsNullOrEmpty(huggingFaceOptions.ApiToken))
    {
        logger.LogWarning("Hugging Face API token is not configured. Set 'HuggingFace:ApiToken' in user secrets or environment variables.");
    }
    else
    {
        logger.LogInformation("Hugging Face API token is configured. Real AI summarization is enabled.");
    }
}

var startupLogger = app.Services.GetRequiredService<ILogger<Program>>();
startupLogger.LogInformation("🚀 AI Content Summarizer API v2.0 is starting with Clean Architecture and enhanced capabilities...");

app.Run();<|MERGE_RESOLUTION|>--- conflicted
+++ resolved
@@ -119,18 +119,6 @@
                 .AllowCredentials();
         }
         else
-<<<<<<< HEAD
-{
-    corsBuilder
-        .WithOrigins(
-            "https://ai-summarizer-42mgq8l01-matei19989s-projects.vercel.app/", // Replace with your actual Vercel URL
-            "https://*.vercel.app"  // Allow all Vercel preview deployments
-        )
-        .AllowAnyMethod()
-        .AllowAnyHeader()
-        .WithExposedHeaders("Content-Length", "Content-Type");
-}
-=======
         {
             corsBuilder
                 .WithOrigins(
@@ -143,7 +131,6 @@
                 .AllowAnyHeader()
                 .WithExposedHeaders("Content-Length", "Content-Type");
         }
->>>>>>> 4f9c556c
     });
 });
 
